#!/usr/bin/env bash

set -euo pipefail

source .buildkite/env-scripts/util.sh

# Secrets must be redacted
# https://buildkite.com/docs/pipelines/managing-log-output#redacted-environment-variables
AWS_SERVICE_ACCOUNT_SECRET_PATH="kv/ci-shared/platform-ingest/aws_account_auth"
PRIVATE_CI_GCS_CREDENTIALS_PATH="kv/ci-shared/platform-ingest/gcp-platform-ingest-ci-service-account"
DOCKER_REGISTRY_SECRET_PATH="kv/ci-shared/platform-ingest/docker_registry_prod"
GITHUB_TOKEN_VAULT_PATH="kv/ci-shared/platform-ingest/github_token"

if [[ "$BUILDKITE_PIPELINE_SLUG" == "beats" || "$BUILDKITE_PIPELINE_SLUG" == "filebeat" || "$BUILDKITE_PIPELINE_SLUG" == "auditbeat" || "$BUILDKITE_PIPELINE_SLUG" == "heartbeat" ]]; then
  source .buildkite/env-scripts/env.sh
  if [[ -z "${GO_VERSION-""}" ]]; then
    export GO_VERSION=$(cat "${WORKSPACE}/.go-version")
  fi

  # Images with prefix "platform-ingest-beats-*" has Go pre-setup.
  # Image itself takes care of Go version download/installation based on .go-version file
  if [[ "$BUILDKITE_STEP_KEY" == macos* ]]; then
    if [[ -z "${GO_VERSION-""}" ]]; then
      GO_VERSION=$(cat "${WORKSPACE}/.go-version")
      export GO_VERSION
    fi

    # To prevent "OSError: [Errno 24] Too many open files"
    ulimit -Sn 150000
    echo "--- Ulimit: $(ulimit)"

    echo "--- Setting up environment"
    add_bin_path
    with_go
    with_mage
  fi

  if [[ "$BUILDKITE_STEP_KEY" == *packaging* ]]; then
    DOCKER_USERNAME_SECRET=$(retry_with_count 5 vault kv get -field user "${DOCKER_REGISTRY_SECRET_PATH}")
    DOCKER_PASSWORD_SECRET=$(retry_with_count 5 vault kv get -field password "${DOCKER_REGISTRY_SECRET_PATH}")
    GITHUB_TOKEN_SECRET=$(retry_with_count 5 vault kv get -field token ${GITHUB_TOKEN_VAULT_PATH})

    export DOCKER_USERNAME_SECRET
    export DOCKER_PASSWORD_SECRET
    export GITHUB_TOKEN_SECRET

    docker login -u "${DOCKER_USERNAME_SECRET}" -p "${DOCKER_PASSWORD_SECRET}" "${DOCKER_REGISTRY}" 2>/dev/null

    github_username=$(retry_with_count 5 vault kv get -field username ${GITHUB_TOKEN_VAULT_PATH})
    github_email=$(retry_with_count 5 vault kv get -field email ${GITHUB_TOKEN_VAULT_PATH})

    git config user.name "$github_username"
    git config user.email "$github_email"
  fi
fi

ENABLED_BEATS_PIPELINES_SLUGS=(
  "auditbeat"
  "filebeat"
  "beats-metricbeat"
  "beats-packetbeat"
  "beats-winlogbeat"
  "beats-winlogbeat"
  "beats-xpack-libbeat"
  "beats-xpack-packetbeat"
  "beats-xpack-winlogbeat"
  "beats-xpack-dockerlogbeat"
  "beats-xpack-auditbeat"
<<<<<<< HEAD
=======
  "beats-xpack-filebeat"
  "beats-xpack-metricbeat"
>>>>>>> 53537672
  "beats-xpack-heartbeat"
  "deploy-k8s"
)

for slug in "${ENABLED_BEATS_PIPELINES_SLUGS[@]}"; do
  if [[ "$BUILDKITE_PIPELINE_SLUG" == "$slug" ]]; then
    source .buildkite/scripts/setenv.sh
    break
  fi
done

if [[ "$BUILDKITE_PIPELINE_SLUG" == *"xpack-metricbeat"* || "$BUILDKITE_PIPELINE_SLUG" == "beats-xpack-filebeat" ]]; then
  if [[ "$BUILDKITE_STEP_KEY" == *"extended-cloud-test"* ]]; then
    BEATS_AWS_SECRET_KEY=$(retry_with_count 5 vault kv get -field secret_key ${AWS_SERVICE_ACCOUNT_SECRET_PATH})
    export BEATS_AWS_SECRET_KEY
    BEATS_AWS_ACCESS_KEY=$(retry_with_count 5 vault kv get -field access_key ${AWS_SERVICE_ACCOUNT_SECRET_PATH})
    export BEATS_AWS_ACCESS_KEY
  fi
fi

if [[ "$BUILDKITE_PIPELINE_SLUG" == "beats-xpack-packetbeat" ]]; then
  if [[ "$BUILDKITE_STEP_KEY" == "extended-win-10-system-tests" || "$BUILDKITE_STEP_KEY" == "mandatory-win-2022-system-tests" ]]; then
    PRIVATE_CI_GCS_CREDENTIALS_SECRET=$(retry_with_count 5 vault kv get -field plaintext -format=json ${PRIVATE_CI_GCS_CREDENTIALS_PATH})
    export PRIVATE_CI_GCS_CREDENTIALS_SECRET
  fi
fi

if [[ "$BUILDKITE_PIPELINE_SLUG" == "deploy-k8s" ]]; then
  source .buildkite/env-scripts/env.sh
  if [[ "$BUILDKITE_STEP_KEY" == k8s-test* ]]; then
    .buildkite/deploy/kubernetes/scripts/setup-k8s-env.sh
  fi
fi<|MERGE_RESOLUTION|>--- conflicted
+++ resolved
@@ -66,11 +66,6 @@
   "beats-xpack-winlogbeat"
   "beats-xpack-dockerlogbeat"
   "beats-xpack-auditbeat"
-<<<<<<< HEAD
-=======
-  "beats-xpack-filebeat"
-  "beats-xpack-metricbeat"
->>>>>>> 53537672
   "beats-xpack-heartbeat"
   "deploy-k8s"
 )
